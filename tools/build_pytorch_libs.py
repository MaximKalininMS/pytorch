from .setup_helpers.env import (IS_64BIT, IS_DARWIN, IS_WINDOWS,
                                DEBUG, REL_WITH_DEB_INFO, USE_MKLDNN,
                                check_env_flag, check_negative_env_flag)

import os
import sys
import distutils
import distutils.sysconfig
from subprocess import check_call, check_output
from distutils.version import LooseVersion
from .setup_helpers.cuda import USE_CUDA, CUDA_HOME
from .setup_helpers.dist_check import USE_DISTRIBUTED, USE_GLOO_IBVERBS
from .setup_helpers.nccl import USE_SYSTEM_NCCL, NCCL_INCLUDE_DIR, NCCL_ROOT_DIR, NCCL_SYSTEM_LIB, USE_NCCL
from .setup_helpers.rocm import USE_ROCM
from .setup_helpers.nnpack import USE_NNPACK
from .setup_helpers.qnnpack import USE_QNNPACK
from .setup_helpers.cudnn import CUDNN_INCLUDE_DIR, CUDNN_LIBRARY, USE_CUDNN


from pprint import pprint
from glob import glob
import multiprocessing
import shutil


def which(thefile):
    path = os.environ.get("PATH", os.defpath).split(os.pathsep)
    for dir in path:
        fname = os.path.join(dir, thefile)
        fnames = [fname]
        if IS_WINDOWS:
            exts = os.environ.get('PATHEXT', '').split(os.pathsep)
            fnames += [fname + ext for ext in exts]
        for name in fnames:
            if (os.path.exists(name) and os.access(name, os.F_OK | os.X_OK)
                    and not os.path.isdir(name)):
                return name
    return None


def cmake_version(cmd):
    for line in check_output([cmd, '--version']).decode('utf-8').split('\n'):
        if 'version' in line:
            return LooseVersion(line.strip().split(' ')[2])
    raise Exception('no version found')


def get_cmake_command():
    cmake_command = 'cmake'
    if IS_WINDOWS:
        return cmake_command
    cmake3 = which('cmake3')
    if cmake3 is not None:
        cmake = which('cmake')
        if cmake is not None:
            bare_version = cmake_version(cmake)
            if bare_version < LooseVersion("3.5.0") and cmake_version(cmake3) > bare_version:
                cmake_command = 'cmake3'
    return cmake_command


def cmake_defines(lst, **kwargs):
    for key in sorted(kwargs.keys()):
        value = kwargs[key]
        if value is not None:
            lst.append('-D{}={}'.format(key, value))


# Ninja
# Use ninja if it is on the PATH. Previous version of PyTorch required the
# ninja python package, but we no longer use it, so we do not have to import it
USE_NINJA = not check_negative_env_flag('USE_NINJA') and (which('ninja') is not None)

base_dir = os.path.dirname(os.path.dirname(os.path.abspath(__file__)))
install_dir = base_dir + "/torch"
build_type = "Release"
if DEBUG:
    build_type = "Debug"
elif REL_WITH_DEB_INFO:
    build_type = "RelWithDebInfo"


def overlay_windows_vcvars(env):
    from distutils._msvccompiler import _get_vc_env
    vc_arch = 'x64' if IS_64BIT else 'x86'
    vc_env = _get_vc_env(vc_arch)
    for k, v in env.items():
        lk = k.lower()
        if lk not in vc_env:
            vc_env[lk] = v
    return vc_env


def mkdir_p(dir):
    try:
        os.makedirs(dir)
    except OSError:
        pass


def create_build_env():
    # XXX - our cmake file sometimes looks at the system environment
    # and not cmake flags!
    # you should NEVER add something to this list. It is bad practice to
    # have cmake read the environment
    my_env = os.environ.copy()
    if USE_CUDNN:
        my_env['CUDNN_LIBRARY'] = escape_path(CUDNN_LIBRARY)
        my_env['CUDNN_INCLUDE_DIR'] = escape_path(CUDNN_INCLUDE_DIR)
    if USE_CUDA:
        my_env['CUDA_BIN_PATH'] = escape_path(CUDA_HOME)

    if IS_WINDOWS:
        my_env = overlay_windows_vcvars(my_env)
        # When using Ninja under Windows, the gcc toolchain will be chosen as default.
        # But it should be set to MSVC as the user's first choice.
        if USE_NINJA:
            cc = my_env.get('CC', 'cl')
            cxx = my_env.get('CXX', 'cl')
            my_env['CC'] = cc
            my_env['CXX'] = cxx
    return my_env


def run_cmake(version,
              cmake_python_library,
              build_python,
              build_test,
              build_dir,
              my_env):
    cmake_args = [
        get_cmake_command()
    ]
    if USE_NINJA:
        cmake_args.append('-GNinja')
    elif IS_WINDOWS:
        if IS_64BIT:
            cmake_args.append('-GVisual Studio 15 2017 Win64')
        else:
            cmake_args.append('-GVisual Studio 15 2017')
    try:
        import numpy as np
        NUMPY_INCLUDE_DIR = np.get_include()
        USE_NUMPY = True
    except ImportError:
        USE_NUMPY = False
        NUMPY_INCLUDE_DIR = None

    cflags = os.getenv('CFLAGS', "") + " " + os.getenv('CPPFLAGS', "")
    ldflags = os.getenv('LDFLAGS', "")
    if IS_WINDOWS:
        cmake_defines(cmake_args, MSVC_Z7_OVERRIDE=os.getenv('MSVC_Z7_OVERRIDE', "ON"))
        cflags += " /EHa"

    mkdir_p(install_dir)
    mkdir_p(build_dir)

    cmake_defines(
        cmake_args,
        PYTHON_EXECUTABLE=escape_path(sys.executable),
        PYTHON_LIBRARY=escape_path(cmake_python_library),
        PYTHON_INCLUDE_DIR=escape_path(distutils.sysconfig.get_python_inc()),
        BUILDING_WITH_TORCH_LIBS=os.getenv("BUILDING_WITH_TORCH_LIBS", "ON"),
        TORCH_BUILD_VERSION=version,
        CMAKE_BUILD_TYPE=build_type,
        BUILD_TORCH=os.getenv("BUILD_TORCH", "ON"),
        BUILD_PYTHON=build_python,
        BUILD_SHARED_LIBS=os.getenv("BUILD_SHARED_LIBS", "ON"),
        BUILD_BINARY=check_env_flag('BUILD_BINARY'),
        BUILD_TEST=build_test,
        INSTALL_TEST=build_test,
        BUILD_CAFFE2_OPS=not check_negative_env_flag('BUILD_CAFFE2_OPS'),
        ONNX_NAMESPACE=os.getenv("ONNX_NAMESPACE", "onnx_torch"),
        ONNX_ML=os.getenv("ONNX_ML", False),
        USE_CUDA=USE_CUDA,
        USE_DISTRIBUTED=USE_DISTRIBUTED,
        USE_FBGEMM=not (check_env_flag('NO_FBGEMM') or check_negative_env_flag('USE_FBGEMM')),
        USE_NUMPY=USE_NUMPY,
        NUMPY_INCLUDE_DIR=escape_path(NUMPY_INCLUDE_DIR),
        USE_SYSTEM_NCCL=USE_SYSTEM_NCCL,
        NCCL_INCLUDE_DIR=NCCL_INCLUDE_DIR,
        NCCL_ROOT_DIR=NCCL_ROOT_DIR,
        NCCL_SYSTEM_LIB=NCCL_SYSTEM_LIB,
        CAFFE2_STATIC_LINK_CUDA=check_env_flag('USE_CUDA_STATIC_LINK'),
        USE_ROCM=USE_ROCM,
        USE_NNPACK=USE_NNPACK,
        USE_LEVELDB=check_env_flag('USE_LEVELDB'),
        USE_LMDB=check_env_flag('USE_LMDB'),
        USE_OPENCV=check_env_flag('USE_OPENCV'),
        USE_QNNPACK=USE_QNNPACK,
        USE_TENSORRT=check_env_flag('USE_TENSORRT'),
        USE_FFMPEG=check_env_flag('USE_FFMPEG'),
        USE_SYSTEM_EIGEN_INSTALL="OFF",
        USE_MKLDNN=USE_MKLDNN,
        USE_NCCL=USE_NCCL,
        NCCL_EXTERNAL=USE_NCCL,
        CMAKE_INSTALL_PREFIX=install_dir,
        CMAKE_C_FLAGS=cflags,
        CMAKE_CXX_FLAGS=cflags,
        CMAKE_EXE_LINKER_FLAGS=ldflags,
        CMAKE_SHARED_LINKER_FLAGS=ldflags,
        THD_SO_VERSION="1",
        CMAKE_PREFIX_PATH=os.getenv('CMAKE_PREFIX_PATH') or distutils.sysconfig.get_python_lib(),
        BLAS=os.getenv('BLAS'),
        CUDA_NVCC_EXECUTABLE=escape_path(os.getenv('CUDA_NVCC_EXECUTABLE')),
        USE_REDIS=os.getenv('USE_REDIS'),
        USE_GLOG=os.getenv('USE_GLOG'),
        USE_GFLAGS=os.getenv('USE_GFLAGS'),
        WERROR=os.getenv('WERROR'))

    if os.getenv('USE_OPENMP'):
        cmake_defines(cmake_args, USE_OPENMP=check_env_flag('USE_OPENMP'))

    if os.getenv('MKL_SEQ'):
        cmake_defines(cmake_args, INTEL_MKL_SEQUENTIAL=check_env_flag('MKL_SEQ'))

    mkldnn_threading = os.getenv('MKLDNN_THREADING')
    if mkldnn_threading:
        cmake_defines(cmake_args, MKLDNN_THREADING=mkldnn_threading)

    parallel_backend = os.getenv('PARALLEL_BACKEND')
<<<<<<< HEAD
    if not parallel_backend:
        parallel_backend = 'OPENMP'
    cmake_defines(cmake_args, PARALLEL_BACKEND=parallel_backend)
=======
    if parallel_backend:
        cmake_defines(cmake_args, PARALLEL_BACKEND=parallel_backend)
>>>>>>> b1fcadae

    if USE_GLOO_IBVERBS:
        cmake_defines(cmake_args, USE_IBVERBS="1", USE_GLOO_IBVERBS="1")

    if USE_MKLDNN:
        cmake_defines(cmake_args, MKLDNN_ENABLE_CONCURRENT_EXEC="ON")

    expected_wrapper = '/usr/local/opt/ccache/libexec'
    if IS_DARWIN and os.path.exists(expected_wrapper):
        cmake_defines(cmake_args,
                      CMAKE_C_COMPILER="{}/gcc".format(expected_wrapper),
                      CMAKE_CXX_COMPILER="{}/g++".format(expected_wrapper))
    for env_var_name in my_env:
        if env_var_name.startswith('gh'):
            # github env vars use utf-8, on windows, non-ascii code may
            # cause problem, so encode first
            try:
                my_env[env_var_name] = str(my_env[env_var_name].encode("utf-8"))
            except UnicodeDecodeError as e:
                shex = ':'.join('{:02x}'.format(ord(c)) for c in my_env[env_var_name])
                sys.stderr.write('Invalid ENV[{}] = {}\n'.format(env_var_name, shex))
    # According to the CMake manual, we should pass the arguments first,
    # and put the directory as the last element. Otherwise, these flags
    # may not be passed correctly.
    # Reference:
    # 1. https://cmake.org/cmake/help/latest/manual/cmake.1.html#synopsis
    # 2. https://stackoverflow.com/a/27169347
    cmake_args.append(base_dir)
    pprint(cmake_args)
    check_call(cmake_args, cwd=build_dir, env=my_env)


def build_caffe2(version,
                 cmake_python_library,
                 build_python,
                 rerun_cmake,
                 build_dir):
    my_env = create_build_env()
    build_test = not check_negative_env_flag('BUILD_TEST')
    max_jobs = os.getenv('MAX_JOBS', None)
    cmake_cache_file = 'build/CMakeCache.txt'
    if rerun_cmake and os.path.isfile(cmake_cache_file):
        os.remove(cmake_cache_file)
    if not os.path.exists(cmake_cache_file) or (USE_NINJA and not os.path.exists('build/build.ninja')):
        run_cmake(version,
                  cmake_python_library,
                  build_python,
                  build_test,
                  build_dir,
                  my_env)
    if IS_WINDOWS:
        build_cmd = ['cmake', '--build', '.', '--target', 'install', '--config', build_type, '--']
        if USE_NINJA:
            # sccache will fail if all cores are used for compiling
            j = max(1, multiprocessing.cpu_count() - 1)
            if max_jobs is not None:
                j = min(int(max_jobs), j)
            build_cmd += ['-j', str(j)]
            check_call(build_cmd, cwd=build_dir, env=my_env)
        else:
            j = max_jobs or str(multiprocessing.cpu_count())
            build_cmd += ['/maxcpucount:{}'.format(j)]
            check_call(build_cmd, cwd=build_dir, env=my_env)
    else:
        if USE_NINJA:
            ninja_cmd = ['ninja', 'install']
            if max_jobs is not None:
                ninja_cmd += ['-j', max_jobs]
            check_call(ninja_cmd, cwd=build_dir, env=my_env)
        else:
            max_jobs = max_jobs or str(multiprocessing.cpu_count())
            check_call(['make', '-j', str(max_jobs), 'install'], cwd=build_dir, env=my_env)

    # in cmake, .cu compilation involves generating certain intermediates
    # such as .cu.o and .cu.depend, and these intermediates finally get compiled
    # into the final .so.
    # Ninja updates build.ninja's timestamp after all dependent files have been built,
    # and re-kicks cmake on incremental builds if any of the dependent files
    # have a timestamp newer than build.ninja's timestamp.
    # There is a cmake bug with the Ninja backend, where the .cu.depend files
    # are still compiling by the time the build.ninja timestamp is updated,
    # so the .cu.depend file's newer timestamp is screwing with ninja's incremental
    # build detector.
    # This line works around that bug by manually updating the build.ninja timestamp
    # after the entire build is finished.
    if os.path.exists('build/build.ninja'):
        os.utime('build/build.ninja', None)

    if build_python:
        for proto_file in glob('build/caffe2/proto/*.py'):
            if os.path.sep != '/':
                proto_file = proto_file.replace(os.path.sep, '/')
            if proto_file != 'build/caffe2/proto/__init__.py':
                shutil.copyfile(proto_file, "caffe2/proto/" + os.path.basename(proto_file))


def escape_path(path):
    if os.path.sep != '/' and path is not None:
        return path.replace(os.path.sep, '/')
    return path<|MERGE_RESOLUTION|>--- conflicted
+++ resolved
@@ -219,14 +219,8 @@
         cmake_defines(cmake_args, MKLDNN_THREADING=mkldnn_threading)
 
     parallel_backend = os.getenv('PARALLEL_BACKEND')
-<<<<<<< HEAD
-    if not parallel_backend:
-        parallel_backend = 'OPENMP'
-    cmake_defines(cmake_args, PARALLEL_BACKEND=parallel_backend)
-=======
     if parallel_backend:
         cmake_defines(cmake_args, PARALLEL_BACKEND=parallel_backend)
->>>>>>> b1fcadae
 
     if USE_GLOO_IBVERBS:
         cmake_defines(cmake_args, USE_IBVERBS="1", USE_GLOO_IBVERBS="1")
