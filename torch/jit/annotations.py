import sys
import ast
import inspect
import torch
from .._jit_internal import List, BroadcastingList1, BroadcastingList2, \
<<<<<<< HEAD
    BroadcastingList3, Tuple, is_tuple, is_list, Dict, is_dict, \
    is_script_class, get_script_class
=======
    BroadcastingList3, Tuple, is_tuple, is_list, Dict, is_dict, Optional, \
    is_optional
>>>>>>> 67414714
from torch._C import TensorType, TupleType, FloatType, IntType, \
    ListType, StringType, DictType, BoolType, OptionalType
from textwrap import dedent


PY35 = sys.version_info >= (3, 5)


class Module(object):
    def __init__(self, name, members):
        self.name = name
        self.members = members

    def __getattr__(self, name):
        try:
            return self.members[name]
        except KeyError:
            raise RuntimeError("Module {} has no member called {}".format(self.name, name))


_eval_env = {
    'torch': Module('torch', {'Tensor': torch.Tensor}),
    'Tensor': torch.Tensor,
    'typing': Module('typing', {'Tuple': Tuple}),
    'Tuple': Tuple,
    'List': List,
    'Dict': Dict,
    'Optional': Optional,
}


def get_signature(fn):
    # Python 3.5 adds support for the nice annotation syntax, so try that first.
    if PY35:
        sig = try_real_annotations(fn)
        if sig is not None:
            return sig

    type_line, source = None, None
    try:
        source = dedent(inspect.getsource(fn))
        type_line = get_type_line(source)
    except TypeError:
        pass
    # This might happen both because we failed to get the source of fn, or
    # because it didn't have any annotations.
    if type_line is None:
        return None

    return parse_type_line(type_line)


# This is essentially a weaker form of get_signature(), where we don't care if
# we have the types, we just care that we can figure out how many parameters
# a function takes.
def get_num_params(fn):
    try:
        source = dedent(inspect.getsource(fn))
    except (TypeError, IOError):
        return None
    if source is None:
        return None
    py_ast = ast.parse(source)
    if len(py_ast.body) == 1 and isinstance(py_ast.body[0], ast.ClassDef):
        raise RuntimeError("cannot instantiate class object ({}) inside jit.script".format(py_ast.body[0].name))
    if len(py_ast.body) != 1 or not isinstance(py_ast.body[0], ast.FunctionDef):
        raise RuntimeError("expected a single top-level function")
    py_def = py_ast.body[0]
    if py_def.args.vararg is not None:
        return None
    elif hasattr(py_def.args, 'kwonlyargs') and len(py_def.args.kwonlyargs) > 0:
        return None
    else:
        num_params = len(py_def.args.args)
        if inspect.ismethod(fn):
            num_params = num_params - 1
        return num_params


def parse_type_line(type_line):
    """Parses a type annotation specified as a comment.

    Example inputs:
        # type: (Tensor, torch.Tensor) -> Tuple[Tensor]
        # type: (Tensor, Tuple[Tensor, Tensor]) -> Tensor
    """
    arg_ann_str, ret_ann_str = split_type_line(type_line)

    try:
        arg_ann = eval(arg_ann_str, _eval_env)
    except (NameError, SyntaxError) as e:
        raise RuntimeError("Failed to parse the argument list of a type annotation: {}".format(str(e)))

    if not isinstance(arg_ann, tuple):
        arg_ann = (arg_ann,)

    try:
        ret_ann = eval(ret_ann_str, _eval_env)
    except (NameError, SyntaxError) as e:
        raise RuntimeError("Failed to parse the return type of a type annotation: {}".format(str(e)))

    arg_types = [ann_to_type(ann) for ann in arg_ann]
    return arg_types, ann_to_type(ret_ann)


def get_type_line(source):
    """Tries to find the line containing a comment with the type annotation."""
    type_comment = '# type:'

    lines = source.split('\n')
    lines = [(line_num, line) for line_num, line in enumerate(lines)]
    type_lines = list(filter(lambda line: type_comment in line[1], lines))

    if len(type_lines) == 0:
        return None
    elif len(type_lines) == 1:
        # Only 1 type line, quit now
        return type_lines[0][1].strip()

    # Parse split up argument types according to PEP 484
    # https://www.python.org/dev/peps/pep-0484/#suggested-syntax-for-python-2-7-and-straddling-code
    return_line = None
    parameter_type_lines = []
    for line_num, line in reversed(type_lines):
        if '# type: (...) -> ' in line:
            return_line = (line_num, line)
        elif type_comment in line:
            if return_line is None:
                raise RuntimeError("Return type line '# type: (...) -> ...' not found on multiline "
                                   "type annotation\n(See PEP 484 https://www.python.org/dev/peps/pep-0484/#suggested-syntax-for-python-2-7-and-straddling-code)")  # noqa
            if line_num < return_line[0]:
                parameter_type_lines.insert(0, line)

    def get_parameter_type(line):
        item_type = line[line.find(type_comment) + len(type_comment):]
        return item_type.strip()

    types = map(get_parameter_type, parameter_type_lines)
    parameter_types = ", ".join(types)

    return return_line[1].replace("...", parameter_types)


def split_type_line(type_line):
    """Splits the comment with the type annotation into parts for argument and return types.

    For example, for an input of:
        # type: (Tensor, torch.Tensor) -> Tuple[Tensor, Tensor]

    This function will return:
        ("(Tensor, torch.Tensor)", "Tuple[Tensor, Tensor]")

    """
    start_offset = len('# type:')
    try:
        arrow_pos = type_line.index('->')
    except ValueError:
        raise RuntimeError("Syntax error in type annotation (cound't find `->`)")
    return type_line[start_offset:arrow_pos].strip(), type_line[arrow_pos + 2:].strip()


def try_real_annotations(fn):
    """Tries to use the Py3.5+ annotation syntax to get the type."""
    try:
        sig = inspect.signature(fn)
    except ValueError:
        return None

    all_annots = [sig.return_annotation] + [p.annotation for p in sig.parameters.values()]
    if all(ann is sig.empty for ann in all_annots):
        return None

    def as_ann(ann):
        # sig.empty is really annoying so convert it to None
        return ann if ann is not sig.empty else None

    arg_types = [ann_to_type(as_ann(p.annotation))
                 for p in sig.parameters.values()]
    return_type = ann_to_type(as_ann(sig.return_annotation))
    return arg_types, return_type


def ann_to_type(ann):
    if ann is None:
        return TensorType.get()
    elif ann is torch.Tensor:
        return TensorType.get()
    elif is_tuple(ann):
        return TupleType([ann_to_type(a) for a in ann.__args__])
    elif is_list(ann):
        return ListType(ann_to_type(ann.__args__[0]))
    elif is_dict(ann):
        key = ann_to_type(ann.__args__[0])
        value = ann_to_type(ann.__args__[1])
        return DictType(key, value)
    elif is_optional(ann):
        if issubclass(ann.__args__[1], type(None)):
            return OptionalType(ann_to_type(ann.__args__[0]))
        else:
            return OptionalType(ann_to_type(ann.__args__[1]))
    elif ann is float:
        return FloatType.get()
    elif ann is int:
        return IntType.get()
    elif ann is str:
        return StringType.get()
    elif inspect.isclass(ann):
        if is_script_class(ann.__name__):
            return get_script_class(ann.__name__)["type"]
        else:
            raise ValueError("Class annotation is not a script class "
                             "(did you decorate the class with '@torch.jit.script'?)")
    elif ann is bool:
        return BoolType.get()
    raise ValueError("Unknown type annotation: '{}'".format(ann))


__all__ = [
    'List',
    'BroadcastingList1',
    'BroadcastingList2',
    'BroadcastingList3',
    'Tuple',
    'is_tuple',
    'is_list',
    'Dict',
    'is_dict',
    'TensorType',
    'TupleType',
    'FloatType',
    'IntType',
    'ListType',
    'StringType',
    'DictType',
    'Module',
    # TODO: Consider not exporting these during wildcard import (reserve
    # that for the types; for idiomatic typing code.)
    'get_signature',
    'get_num_params',
    'parse_type_line',
    'get_type_line',
    'split_type_line',
    'try_real_annotations',
    'ann_to_type',
]<|MERGE_RESOLUTION|>--- conflicted
+++ resolved
@@ -3,13 +3,8 @@
 import inspect
 import torch
 from .._jit_internal import List, BroadcastingList1, BroadcastingList2, \
-<<<<<<< HEAD
-    BroadcastingList3, Tuple, is_tuple, is_list, Dict, is_dict, \
-    is_script_class, get_script_class
-=======
     BroadcastingList3, Tuple, is_tuple, is_list, Dict, is_dict, Optional, \
-    is_optional
->>>>>>> 67414714
+    is_optional, is_script_class, get_script_class
 from torch._C import TensorType, TupleType, FloatType, IntType, \
     ListType, StringType, DictType, BoolType, OptionalType
 from textwrap import dedent
