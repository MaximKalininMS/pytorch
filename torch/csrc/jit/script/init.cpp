--- conflicted
+++ resolved
@@ -863,11 +863,7 @@
   m.def(
       "_propagate_and_assign_input_shapes", _propagate_and_assign_input_shapes);
   m.def("_assign_output_shapes", _assign_output_shapes);
-<<<<<<< HEAD
-  m.def("_jit_python_print", [](py::object obj) {
-=======
   m.def("_jit_python_print", [](const py::object& obj) {
->>>>>>> 2ca75084
     std::ostringstream ss;
     std::vector<at::Tensor> constants;
     std::vector<c10::NamedTypePtr> classes;
